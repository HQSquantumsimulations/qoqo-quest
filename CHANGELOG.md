# Changelog

This changelog track changes to the qoqo-quest project starting at version 0.1.0

## Unpublished

<<<<<<< HEAD
## 0.14.0

* Updated to qoqo 1.12.0 and pyo3 0.21.
* Clearer error message for qubits index out of range.
=======
* Fixed dependencies issues caused by Pyo3 0.21 support release
>>>>>>> 3936a77d

## 0.13.1

* Fixing out-of-index bug when using MeasureQubit together with PragmaSetNumberOfMeasurements when measuring fewer qubits than are used in a circuit 

## 0.13.0

* Better error reporting when readout register size missmatches measurement outputs
* Added `run_program` function to qoqo-quest interface so a QuantumProgram can be run by invoking `backend.run_program(program, [0.1, 0.2])` where the list of floats are the values to be used for the free input parameters of the QuantumProgram.


## 0.12.4

* Changed the meaning of `number_qubits` in Backend. It mean the maximum number of qubits available for simulation. `Qureg` is now initalized with number of qubits being used in the circuit.

## 0.12.3

* Fixed bug in probabilities function in quest bindings.

## 0.12.2

* Fixed PragmaSleep in circuit returning error when it should be supported.

## 0.12.1

* Fixing bug when building for GPU

## 0.12.0

* Update to QuEST 3.7
* Option to build for CUDA
* Relaxed cutoff of reinterpreting negative probabilities of states as zero. Cutoff is now -1e-14 probabilities p with `-1e-14 < p < 0` will now be interpreted as zero.

## 0.11.3

* Updated to qoqo 1.8.0 and pyo3 0.20

## 0.11.2

* Updated to qoqo 1.7
* Bugfix for PragmaStopParallelBlock with MeasureQubit and PragmaSetNumberOfMeasurements

## 0.11.1

* Updated to qoqo 1.5
* Updated to pyo3 0.19

## 0.11

* Update to qoqo 1.4
* Fix missing error when PragmaSetNumberOfMeasurements is used without corresponding MeasureQubit

## 0.10.1

* Fix wrong global phase when applying PhaseShiftState0 and PHaseShiftState1 operations

## 0.10.0

* Update and support of qoqo 1.3
* Improved error when applying operation to qubit outside of qureg
* Ignoring PragmaNoise operations applied to qubits outside of qureg

## 0.9.2

* Fixed build.rs for quest-sys to support building on Linux, macos on x86_64 and aarch64 and on Windows.
* Updated to qoqo 1.3

## 0.9.1

* Update to pyo3 0.18 and enabling cross-compilation with zig

## 0.9.0

* Updated to qoqo 1.2.0

## 0.8.2

* Fixed error with small negative occupation probabilities when using damping by introducing a numerical accuracy cut-off.

## 0.8.1

* Updated to (ro)qoqo 1.1.0
* Added support for PragmaLoop
* Fixed bug using MeasureQubit with PragmaSetNumberMeasurements for only subset of qubits
* Support for `InputBit` operation expected in qoqo 1.1.0
* Support for `async` feature providing an `AsyncEvaluatingBackend` interface in roqoqo
* Support for `parallelization` feature, evaluating circuits from one `Measurement` in parallel
* Updated to QuEST 3.5.0

## 0.7.1

* Fixed: Bug in calculating result for PragmaGetPauliProduct

## 0.7.4

* Updated to qoqo 1.0.0

## 0.7.3

* Fixed general noise pragma simulation

## 0.7.2

* Updated dependencies

## 0.7.0

* Fixed: Using `PragmaRepeatedMeasurement` and `PragmaSetNumberOfMeasurements` now repeats the numerical circuit when other Measurements are present in the circuits.

## 0.6.0

### Changed 0.6.0

* Updated to qoqo 1.0.0-
* Updated to qoqo_calculator(_pyo3) 0.8.3

## 0.5.0

### Changed 0.5.0

* Updated to qoqo 1.0.0-alpha.1
* Dependencies updated for github workflows.

## 0.4.0

### Changed 0.4.0

* Updated to qoqo 0.11

## 0.3.0

### Added 0.3.0

* qoqo-quest can now be built using a source distribution
* Dependency updates to qoqo 0.10 update serialization

### Changed 0.3.0

* Removed support for deprecated Python 3.6

## 0.2.0

### Fixed 0.2.0

* Probability when calling mixDamping in quest to simulate PragmaDamping

## 0.1.0

* First release<|MERGE_RESOLUTION|>--- conflicted
+++ resolved
@@ -4,14 +4,14 @@
 
 ## Unpublished
 
-<<<<<<< HEAD
 ## 0.14.0
 
 * Updated to qoqo 1.12.0 and pyo3 0.21.
 * Clearer error message for qubits index out of range.
-=======
+
+## 0.13.2
+
 * Fixed dependencies issues caused by Pyo3 0.21 support release
->>>>>>> 3936a77d
 
 ## 0.13.1
 
