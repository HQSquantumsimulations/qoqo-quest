
[package]
name = "quest-sys"
<<<<<<< HEAD
version = "0.7.4"
=======
version = "0.8.0-beta.2"
>>>>>>> e9676077
authors = ["HQS Quantum Simulations <info@quantumsimulations.de>"]
license = "Apache-2.0 AND MIT AND BSD-3-Clause"
edition = "2021"
rust-version = "1.56"
categories = ["science", "simulation"]
readme = "../README.md"
repository = "https://github.com/HQSquantumsimulations/qoqo-quest"
homepage = "https://github.com/HQSquantumsimulations/qoqo-quest"
documentation = "https://docs.rs/quest-sys/"
description = "Bindings to the QuEST quantum computer simulator C library"
include = ["src*", "QuEST*", "build.rs", "Cargo.toml", "wrapper.h", "LICENSE", "MIT_LICENSE", "BSD_LICENSE"]

# See more keys and their definitions at https://doc.rust-lang.org/cargo/reference/manifest.html

[lib]
name = "quest_sys"
path = "src/lib.rs"
doctest = false

[dependencies]
openmp-sys ={version = "1.2.0", features=["static"], optional=true}

[build-dependencies]
cmake = {version ="0.1", features=[]}
bindgen = {version="0.60", optional=true}

[features]
default = []
openmp = ["openmp-sys"]
rebuild = ["bindgen"]<|MERGE_RESOLUTION|>--- conflicted
+++ resolved
@@ -1,11 +1,7 @@
 
 [package]
 name = "quest-sys"
-<<<<<<< HEAD
-version = "0.7.4"
-=======
 version = "0.8.0-beta.2"
->>>>>>> e9676077
 authors = ["HQS Quantum Simulations <info@quantumsimulations.de>"]
 license = "Apache-2.0 AND MIT AND BSD-3-Clause"
 edition = "2021"
