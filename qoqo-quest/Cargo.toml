[package]
name = "qoqo-quest"
<<<<<<< HEAD
version = "0.14.0"
=======
version = "0.13.2"
>>>>>>> 3936a77d
authors = ["HQS Quantum Simulations <info@quantumsimulations.de>"]
license = "Apache-2.0"
edition = "2021"
rust-version = "1.67"
categories = ["science", "simulation"]
readme = "README.md"
homepage = "https://github.com/HQSquantumsimulations/qoqo_quest"
documentation = "https://docs.rs/qoqo_quest/"
repository = "https://github.com/HQSquantumsimulations/qoqo_quest"
description = "QuEST simulator backend for qoqo quantum computing toolkit"
include = [
    "src*",
    "qoqo_quest",
    "LICENSE",
    "pyproject.toml",
    "README.md",
    "Cargo.toml",
]

# See more keys and their definitions at https://doc.rust-lang.org/cargo/reference/manifest.html

[lib]
name = "qoqo_quest"
path = "src/lib.rs"
doctest = false
crate-type = ["cdylib", "rlib"]

[dependencies.pyo3]
version = "0.21"
features = ["num-complex"]

[dependencies]
serde = { version = "1.0", features = ["derive"] }
<<<<<<< HEAD
qoqo_calculator = { version = "1.2" }
qoqo_calculator_pyo3 = { version = "1.2", default-features = false }
qoqo = { version = "1.12", default-features = false }
roqoqo = { version = "1.12" }
roqoqo-quest = { version = "0.14.0", path = "../roqoqo-quest", default-features = false }
=======
>>>>>>> 3936a77d
bincode = "1.3"
serde_json = "1.0"

qoqo_calculator = { version = "~1.1" }
qoqo_calculator_pyo3 = { version = "~1.1", default-features = false }
qoqo = { version = "~1.11", default-features = false }
roqoqo = { version = "~1.11" }

roqoqo-quest = { version = "~0.13", path = "../roqoqo-quest", default-features = false }

[dev-dependencies]
test-case = "3.0"

[build-dependencies]
pyo3-build-config = "0.21"

[features]
extension-module = ["pyo3/extension-module"]
default = ["extension-module"]
openmp = ["roqoqo-quest/openmp"]
cuda = ["roqoqo-quest/cuda"]
cuquantum = ["roqoqo-quest/cuquantum"]<|MERGE_RESOLUTION|>--- conflicted
+++ resolved
@@ -1,10 +1,6 @@
 [package]
 name = "qoqo-quest"
-<<<<<<< HEAD
 version = "0.14.0"
-=======
-version = "0.13.2"
->>>>>>> 3936a77d
 authors = ["HQS Quantum Simulations <info@quantumsimulations.de>"]
 license = "Apache-2.0"
 edition = "2021"
@@ -38,23 +34,13 @@
 
 [dependencies]
 serde = { version = "1.0", features = ["derive"] }
-<<<<<<< HEAD
-qoqo_calculator = { version = "1.2" }
-qoqo_calculator_pyo3 = { version = "1.2", default-features = false }
-qoqo = { version = "1.12", default-features = false }
-roqoqo = { version = "1.12" }
-roqoqo-quest = { version = "0.14.0", path = "../roqoqo-quest", default-features = false }
-=======
->>>>>>> 3936a77d
+qoqo_calculator = { version = "~1.2" }
+qoqo_calculator_pyo3 = { version = "~1.2", default-features = false }
+qoqo = { version = "~1.13", default-features = false }
+roqoqo = { version = "~1.13" }
+roqoqo-quest = { version = "~0.14", path = "../roqoqo-quest", default-features = false }
 bincode = "1.3"
 serde_json = "1.0"
-
-qoqo_calculator = { version = "~1.1" }
-qoqo_calculator_pyo3 = { version = "~1.1", default-features = false }
-qoqo = { version = "~1.11", default-features = false }
-roqoqo = { version = "~1.11" }
-
-roqoqo-quest = { version = "~0.13", path = "../roqoqo-quest", default-features = false }
 
 [dev-dependencies]
 test-case = "3.0"
