--- conflicted
+++ resolved
@@ -165,11 +165,7 @@
     if num_amps != 2_i64.pow(qureg.number_qubits()) {
         return Err(RoqoqoBackendError::GenericError{
             msg: format!(
-<<<<<<< HEAD
                 "Can not set statevector: number of qubits of statevector ({}) differs from number of qubits in qubit register ({}).",
-=======
-                "Can not set state vector: number of qubits of statevector ({}) differs from number of qubits in qubit register ({}).",
->>>>>>> 47d7c51b
                 num_amps,
                 qureg.number_qubits()
             )
