[package]
name = "roqoqo-quest"
<<<<<<< HEAD
version = "0.14.4"
=======
version = "0.14.4-alpha.4"
>>>>>>> ed1083f5
authors = ["HQS Quantum Simulations <info@quantumsimulations.de>"]
license = "Apache-2.0"
edition = "2021"
rust-version = "1.70"
categories = ["science", "simulation"]
readme = "README.md"
repository = "https://github.com/HQSquantumsimulations/qoqo-quest"
homepage = "https://github.com/HQSquantumsimulations/qoqo-quest"
documentation = "https://docs.rs/qoqo_quest/"
description = "QuEST simulator for the qoqo quantum computing toolkit"
include = ["src*", "LICENSE", "README.md", "Cargo.toml"]

[lib]
name = "roqoqo_quest"
path = "src/lib.rs"
doctest = false
# See more keys and their definitions at https://doc.rust-lang.org/cargo/reference/manifest.html

[dependencies]
<<<<<<< HEAD
quest-sys = { version = "~0.14.4", path = "../quest-sys", default-features = false }
roqoqo = { version = "~1.15.2", features = ["serialize"] }
=======
quest-sys = { version = "~0.14.4-alpha.4", path = "../quest-sys", default-features = false }
roqoqo = { version = "~1.15.2-alpha.3", features = ["serialize"] }
>>>>>>> ed1083f5

qoqo_calculator = { version = "~1.2" }
num-complex = { version = "0.4" }
serde = { version = "1.0", features = ["derive"] }
rand = "0.8"
ndarray = "0.15"
async-trait = { version = "0.1", optional = true }
futures = { version = "0.3", optional = true }
rayon = { version = "1.5", optional = true }

[dev-dependencies]
test-case = "3.0"
criterion = { version = "0.5" }
rusty-fork = "0.3.0"

[features]
default = []
openmp = ["quest-sys/openmp"]
async = ["async-trait", "roqoqo/async", "futures"]
parallelization = ["rayon"]
cuda = ["quest-sys/cuda"]
cuquantum = ["quest-sys/cuquantum"]

[[bench]]
name = "circuit_execution_benchmark"
harness = false
path = "benches/benchmark.rs"<|MERGE_RESOLUTION|>--- conflicted
+++ resolved
@@ -1,10 +1,6 @@
 [package]
 name = "roqoqo-quest"
-<<<<<<< HEAD
 version = "0.14.4"
-=======
-version = "0.14.4-alpha.4"
->>>>>>> ed1083f5
 authors = ["HQS Quantum Simulations <info@quantumsimulations.de>"]
 license = "Apache-2.0"
 edition = "2021"
@@ -24,14 +20,8 @@
 # See more keys and their definitions at https://doc.rust-lang.org/cargo/reference/manifest.html
 
 [dependencies]
-<<<<<<< HEAD
 quest-sys = { version = "~0.14.4", path = "../quest-sys", default-features = false }
 roqoqo = { version = "~1.15.2", features = ["serialize"] }
-=======
-quest-sys = { version = "~0.14.4-alpha.4", path = "../quest-sys", default-features = false }
-roqoqo = { version = "~1.15.2-alpha.3", features = ["serialize"] }
->>>>>>> ed1083f5
-
 qoqo_calculator = { version = "~1.2" }
 num-complex = { version = "0.4" }
 serde = { version = "1.0", features = ["derive"] }
